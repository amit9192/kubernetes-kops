--- conflicted
+++ resolved
@@ -5,10 +5,7 @@
     srcs = ["hosts.go"],
     importpath = "k8s.io/kops/protokube/pkg/gossip/dns/hosts",
     visibility = ["//visibility:public"],
-<<<<<<< HEAD
     deps = ["//vendor/k8s.io/klog:go_default_library"],
-=======
-    deps = ["//vendor/github.com/golang/glog:go_default_library"],
 )
 
 go_test(
@@ -16,5 +13,4 @@
     srcs = ["hosts_test.go"],
     embed = [":go_default_library"],
     deps = ["//pkg/diff:go_default_library"],
->>>>>>> 5d5c43b8
 )