--- conflicted
+++ resolved
@@ -75,7 +75,6 @@
   $(error "Neither sha1sum nor shasum command is available")
 endif
 
-<<<<<<< HEAD
 .PHONY: help
 help: # Show this help
 	@{ \
@@ -104,10 +103,6 @@
 	} 1>&2; \
 
 kops: kops-gobindata # Install kops
-=======
-.PHONY: kops
-kops: kops-gobindata
->>>>>>> 5af4f47a
 	go install ${EXTRA_BUILDFLAGS} -ldflags "-X k8s.io/kops.Version=${VERSION} -X k8s.io/kops.GitVersion=${GITSHA} ${EXTRA_LDFLAGS}" k8s.io/kops/cmd/kops/...
 
 .PHONY: gobindata-tools
@@ -146,12 +141,8 @@
 protokube/pkg/gossip/mesh/mesh.pb.go: protokube/pkg/gossip/mesh/mesh.proto
 	cd ${GOPATH_1ST}/src; protoc --gofast_out=. k8s.io/kops/protokube/pkg/gossip/mesh/mesh.proto
 
-<<<<<<< HEAD
+.PHONY: test
 test: # Run tests locally
-=======
-.PHONY: test
-test:
->>>>>>> 5af4f47a
 	go test k8s.io/kops/pkg/... -args -v=1 -logtostderr
 	go test k8s.io/kops/nodeup/pkg/... -args -v=1 -logtostderr
 	go test k8s.io/kops/upup/pkg/... -args -v=1 -logtostderr
@@ -180,10 +171,7 @@
 	GOOS=darwin GOARCH=amd64 go build -a ${EXTRA_BUILDFLAGS} -o .build/dist/darwin/amd64/kops -ldflags "${EXTRA_LDFLAGS} -X k8s.io/kops.Version=${VERSION} -X k8s.io/kops.GitVersion=${GITSHA}" k8s.io/kops/cmd/kops
 	GOOS=linux GOARCH=amd64 go build -a ${EXTRA_BUILDFLAGS} -o .build/dist/linux/amd64/kops -ldflags "${EXTRA_LDFLAGS} -X k8s.io/kops.Version=${VERSION} -X k8s.io/kops.GitVersion=${GITSHA}" k8s.io/kops/cmd/kops
 
-<<<<<<< HEAD
-=======
 .PHONY: crossbuild-in-docker
->>>>>>> 5af4f47a
 crossbuild-in-docker:
 	docker pull golang:${GOVERSION} # Keep golang image up to date
 	docker run --name=kops-build-${UNIQUE} -e STATIC_BUILD=yes -e VERSION=${VERSION} -v ${MAKEDIR}:/go/src/k8s.io/kops golang:${GOVERSION} make -f /go/src/k8s.io/kops/Makefile crossbuild
@@ -232,19 +220,12 @@
 	cp .build/dist/darwin/amd64/kops .build/upload/kops/${VERSION}/darwin/amd64/kops
 	cp .build/dist/darwin/amd64/kops.sha1 .build/upload/kops/${VERSION}/darwin/amd64/kops.sha1
 
-<<<<<<< HEAD
+.PHONY: upload
 upload: kops version-dist # Upload kops to S3
 	aws s3 sync --acl public-read .build/upload/ ${S3_BUCKET}
 
+.PHONY: gcs-upload
 gcs-upload: version-dist # Upload kops to GCS
-=======
-.PHONY: upload
-upload: kops version-dist
-	aws s3 sync --acl public-read .build/upload/ ${S3_BUCKET}
-
-.PHONY: gcs-upload
-gcs-upload: version-dist
->>>>>>> 5af4f47a
 	@echo "== Uploading kops =="
 	gsutil -h "Cache-Control:private, max-age=0, no-transform" -m cp -n -r .build/upload/kops/* ${GCS_LOCATION}
 
@@ -258,15 +239,10 @@
 	echo "${GCS_URL}/${VERSION}" > .build/upload/${LATEST_FILE}
 	gsutil -h "Cache-Control:private, max-age=0, no-transform" cp .build/upload/${LATEST_FILE} ${GCS_LOCATION}
 
-<<<<<<< HEAD
+.PHONY: gen-cli-docs
 gen-cli-docs: kops # Regenerate CLI docs
 	KOPS_STATE_STORE= \
 	${KOPS} genhelpdocs --out docs/cli
-=======
-.PHONY: gen-cli-docs
-gen-cli-docs: kops
-	KOPS_STATE_STORE= kops genhelpdocs --out docs/cli
->>>>>>> 5af4f47a
 
 .PHONY: push
 # Will always push a linux-based build up to the server
@@ -467,12 +443,8 @@
 # --------------------------------------------------
 # API / embedding examples
 
-<<<<<<< HEAD
+.PHONY: examples
 examples: # Install kops API example
-=======
-.PHONY: examples
-examples:
->>>>>>> 5af4f47a
 	go install k8s.io/kops/examples/kops-api-example/...
 
 # -----------------------------------------------------
